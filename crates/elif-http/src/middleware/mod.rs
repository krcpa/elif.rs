--- conflicted
+++ resolved
@@ -6,11 +6,8 @@
 pub mod pipeline;
 pub mod core;
 pub mod utils;
-<<<<<<< HEAD
 pub mod v2;
-=======
 pub mod versioning;
->>>>>>> 94bbaf52
 
 // Re-export core middleware functionality
 pub use pipeline::*;
